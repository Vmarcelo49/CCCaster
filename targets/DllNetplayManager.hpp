--- conflicted
+++ resolved
@@ -219,14 +219,10 @@
 
     // Get the buffered preserveStartIndex
     uint32_t getBufferedPreserveStartIndex() const;
-<<<<<<< HEAD
-};
-
-extern NetplayManager* netManPtr;
-=======
 
     void sanitizePlayerName( std::string name );
     void findAndReplaceAll( std::string& data, std::string toSearch, std::string replaceStr );
     std::string NetplayManager::getISOTime();
 };
->>>>>>> e8c30289
+
+extern NetplayManager* netManPtr;