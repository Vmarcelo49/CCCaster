--- conflicted
+++ resolved
@@ -342,11 +342,7 @@
         netplayConfig.delay = 0;
         netplayConfig.rollback = 1;
         netplayConfig.winCount = ui.getConfig().getInteger ( "versusWinCount" );
-<<<<<<< HEAD
-        netplayConfig.hostPlayer = 2;
-=======
         netplayConfig.hostPlayer = 1; // TODO make this configurable
->>>>>>> 04c8d64e
 
         if ( opt[Options::Offline].arg && !opt[Options::Tourney] )
         {
