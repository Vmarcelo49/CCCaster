--- conflicted
+++ resolved
@@ -275,18 +275,10 @@
 
     std::string dump() const
     {
-<<<<<<< HEAD
-        return toBase64 ( &rngState0, sizeof ( rngState0 ) ) + " "
-               + toBase64 ( &rngState1, sizeof ( rngState1 ) ) + " "
-               + toBase64 ( &rngState2, sizeof ( rngState2 ) ) + " "
-               + toBase64 ( &rngState3[0], rngState3.size() );
-=======
-        return format ( "index=%u; { ", index )
-               + formatAsHex ( &rngState0, sizeof ( rngState0 ) ) + " "
+        return formatAsHex ( &rngState0, sizeof ( rngState0 ) ) + " "
                + formatAsHex ( &rngState1, sizeof ( rngState1 ) ) + " "
                + formatAsHex ( &rngState2, sizeof ( rngState2 ) ) + " "
-               + formatAsHex ( &rngState3[0], rngState3.size() ) + " }";
->>>>>>> e27d5203
+               + formatAsHex ( &rngState3[0], rngState3.size() );
     }
 
     PROTOCOL_MESSAGE_BOILERPLATE ( RngState, index, rngState0, rngState1, rngState2, rngState3 )
@@ -341,7 +333,7 @@
     std::string dump() const
     {
         std::string str = format ( "[%s] %s; roundTimer=%u; realTimer=%u",
-                                   indexedFrame, toBase64 ( hash, sizeof ( hash ) ), roundTimer, realTimer );
+                                   indexedFrame, formatAsHex ( hash, sizeof ( hash ) ), roundTimer, realTimer );
 
         for ( uint8_t i = 0; i < 2; ++i )
         {
