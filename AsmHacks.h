#pragma once

#include "Constants.h"
#include "Exceptions.h"

#include <vector>
#include <array>


#define WRITE_ASM_HACK(ASM_HACK)                                                                                    \
    do {                                                                                                            \
        const int error = ASM_HACK.write();                                                                         \
        if ( error != 0 ) {                                                                                         \
            LOG ( "[%d] %s; %s failed; addr=%08x",                                                                  \
                  error, WinException::getAsString ( error ), #ASM_HACK, ASM_HACK.addr );                           \
            exit ( -1 );                                                                                            \
        }                                                                                                           \
    } while ( 0 )


#define INLINE_DWORD(X)                                                         \
    static_cast<unsigned char> ( unsigned ( X ) & 0xFF ),                       \
    static_cast<unsigned char> ( ( unsigned ( X ) >> 8 ) & 0xFF ),              \
    static_cast<unsigned char> ( ( unsigned ( X ) >> 16 ) & 0xFF ),             \
    static_cast<unsigned char> ( ( unsigned ( X ) >> 24 ) & 0xFF )

#define INLINE_DWORD_FF { 0xFF, 0x00, 0x00, 0x00 }

#define INLINE_NOP_TWO_TIMES { 0x90, 0x90 }

#define INLINE_NOP_THREE_TIMES { 0x90, 0x90, 0x90 }

#define INLINE_NOP_SEVEN_TIMES { 0x90, 0x90, 0x90, 0x90, 0x90, 0x90, 0x90 }


namespace AsmHacks
{

// DLL callback function
extern "C" void callback();

// Position of the current menu's cursor, this gets updated by ASM hacks
extern uint32_t currentMenuIndex;

// The value of menuConfirmState is set to 1 if a menu confirm happens.
// A menu confirm will only go through if menuConfirmState is greater than 1.
extern uint32_t menuConfirmState;

// Round start counter, this gets incremented whenever players can start moving
extern uint32_t roundStartCounter;

// Auto replay save state, is set to 1 (loading), then 100 (saving), finally 255 (saved).
extern uint32_t *autoReplaySaveStatePtr;

// Flag to enable / disable the Escape key function that exits game (initially true).
extern uint8_t enableEscapeToExit;

// Array of sound effects that were played last frame, set any SFX to 1 to prevent playback.
extern uint8_t sfxFilterArray[CC_SFX_ARRAY_LEN];


// Struct for storing assembly code
struct Asm
{
    void *const addr;
    const std::vector<uint8_t> bytes;
    mutable std::vector<uint8_t> backup;

    int write() const;
    int revert() const;
};

typedef std::vector<Asm> AsmList;

// Add a call to the callback function just before the beginning of the game's main message loop.
// Note the message loop can get run multiple times per frame step, so be sure to check the world timer.
static const AsmList hookMainLoop =
{
    // Hook callback function
    { MM_HOOK_CALL1_ADDR, {
        0xE8, INLINE_DWORD ( ( ( char * ) &callback ) - MM_HOOK_CALL1_ADDR - 5 ),   // call callback
        0xE9, INLINE_DWORD ( MM_HOOK_CALL2_ADDR - MM_HOOK_CALL1_ADDR - 10 )         // jmp MM_HOOK_CALL2_ADDR
    } },
    { MM_HOOK_CALL2_ADDR, {
        0x6A, 0x01,                                                                 // push 01
        0x6A, 0x00,                                                                 // push 00
        0x6A, 0x00,                                                                 // push 00
        0xE9, INLINE_DWORD ( CC_LOOP_START_ADDR - MM_HOOK_CALL2_ADDR - 5 )          // jmp CC_LOOP_START_ADDR+6 (after)
    } },

    // Write the jump location last, due to dependencies on the callback hook code
    { CC_LOOP_START_ADDR, {
        0xE9, INLINE_DWORD ( MM_HOOK_CALL1_ADDR - CC_LOOP_START_ADDR - 5 ),         // jmp MM_HOOK_CALL1_ADDR
        0x90                                                                        // nop
                                                                                    // after:
    } },
};

// Enable disabled stages and fix Ryougi stage music looping
static const AsmList enableDisabledStages =
{
    // Enable disabled stages
    { ( void * ) 0x54CEBC, INLINE_DWORD_FF },
    { ( void * ) 0x54CEC0, INLINE_DWORD_FF },
    { ( void * ) 0x54CEC4, INLINE_DWORD_FF },
    { ( void * ) 0x54CFA8, INLINE_DWORD_FF },
    { ( void * ) 0x54CFAC, INLINE_DWORD_FF },
    { ( void * ) 0x54CFB0, INLINE_DWORD_FF },
    { ( void * ) 0x54CF68, INLINE_DWORD_FF },
    { ( void * ) 0x54CF6C, INLINE_DWORD_FF },
    { ( void * ) 0x54CF70, INLINE_DWORD_FF },
    { ( void * ) 0x54CF74, INLINE_DWORD_FF },
    { ( void * ) 0x54CF78, INLINE_DWORD_FF },
    { ( void * ) 0x54CF7C, INLINE_DWORD_FF },
    { ( void * ) 0x54CF80, INLINE_DWORD_FF },
    { ( void * ) 0x54CF84, INLINE_DWORD_FF },
    { ( void * ) 0x54CF88, INLINE_DWORD_FF },
    { ( void * ) 0x54CF8C, INLINE_DWORD_FF },
    { ( void * ) 0x54CF90, INLINE_DWORD_FF },
    { ( void * ) 0x54CF94, INLINE_DWORD_FF },
    { ( void * ) 0x54CF98, INLINE_DWORD_FF },
    { ( void * ) 0x54CF9C, INLINE_DWORD_FF },
    { ( void * ) 0x54CFA0, INLINE_DWORD_FF },
    { ( void * ) 0x54CFA4, INLINE_DWORD_FF },

    // Fix Ryougi stage music looping
    { ( void * ) 0x7695F6, { 0x35, 0x00, 0x00, 0x00 } },
    { ( void * ) 0x7695EC, { 0xAA, 0xCC, 0x1E, 0x40 } },
};

// Disable the FPS limit by setting the game's perceived perf freq to 1
static const Asm disableFpsLimit = { CC_PERF_FREQ_ADDR, { INLINE_DWORD ( 1 ), INLINE_DWORD ( 0 ) } };

// Disable the code that updates the FPS counter
static const Asm disableFpsCounter = { ( void * ) 0x41FD43, INLINE_NOP_THREE_TIMES };

// Disable normal joystick and keyboard controls
static const AsmList hijackControls =
{
    // Disable joystick controls
    { ( void * ) 0x41F098, INLINE_NOP_TWO_TIMES   },
    { ( void * ) 0x41F0A0, INLINE_NOP_THREE_TIMES },
    { ( void * ) 0x4A024E, INLINE_NOP_TWO_TIMES   },
    { ( void * ) 0x4A027F, INLINE_NOP_THREE_TIMES },
    { ( void * ) 0x4A0291, INLINE_NOP_THREE_TIMES },
    { ( void * ) 0x4A02A2, INLINE_NOP_THREE_TIMES },
    { ( void * ) 0x4A02B4, INLINE_NOP_THREE_TIMES },
    { ( void * ) 0x4A02E9, INLINE_NOP_TWO_TIMES   },
    { ( void * ) 0x4A02F2, INLINE_NOP_THREE_TIMES },

    // Zero all keyboard keys
    { ( void * ) 0x54D2C0, {
        0x00, 0x00, 0x00, 0x00, 0x00, 0x00, 0x00, 0x00, 0x00, 0x00,
        0x00, 0x00, 0x00, 0x00, 0x00, 0x00, 0x00, 0x00, 0x00, 0x00
    } },
};

// Copy dynamic menu variables and hijack the menu confirms
static const AsmList hijackMenu =
{
    // Copy the value of the current menu index (edi) to a location we control.
    // This hack uses the strategy of jumping around the extra spaces left in between code.
    { ( void * ) 0x4294D1, {
        0x8B, 0x7E, 0x40,                                           // mov edi,[esi+40]
        0x89, 0x3D, INLINE_DWORD ( &currentMenuIndex ),             // mov [&currentMenuIndex],edi
        0xE9, 0xF1, 0x04, 0x00, 0x00                                // jmp 0x4299CB+5 (after)
    } },
    { ( void * ) 0x429817, {
        0x85, 0xC9,                                                 // test ecx,ecx
        0xE9, 0xB3, 0xFC, 0xFF, 0xFF                                // jmp 0x4294D1
    } },
    { ( void * ) 0x4299CB, {
        0xE9, 0x47, 0xFE, 0xFF, 0xFF                                // jmp 0x429817
                                                                    // after:
    } },

    // Code that allows us to selectively override menu confirms.
    // The value of menuConfirmState is set to 1 if a menu confirm happens.
    // A menu confirm will only go through if menuConfirmState is greater than 1.
    { ( void * ) 0x428F52, {
        0x53, 0x51, 0x52,                                           // push ebx,ecx,edx
        0x8D, 0x5C, 0x24, 0x30,                                     // lea ebx,[esp+30]
        0xB9, INLINE_DWORD ( &menuConfirmState ),                   // mov ecx,&menuConfirmState
        0xEB, 0x04                                                  // jmp 0x428F64
    } },
    { ( void * ) 0x428F64, {
        0x83, 0x39, 0x01,                                           // cmp dword ptr [ecx],01
        0x8B, 0x13,                                                 // mov edx,[ebx]
        0x89, 0x11,                                                 // mov [ecx],edx
        0x7F, 0x5B,                                                 // jg labelB
        0xEB, 0x55                                                  // jmp labelA
    } },
    { ( void * ) 0x428F7A, {
        0x5A, 0x59, 0x5B,                                           // pop edx,ecx,ebx
        0x90,                                                       // nop
        0xEB, 0x0D                                                  // jmp RETURN
    } },
    { ( void * ) 0x428F82, {
        0x81, 0x3C, 0x24, 0xF5, 0x99, 0x42, 0x00,                   // cmp [esp],0x4299F5 (return addr of menu call)
        0x75, 0x02,                                                 // jne RETURN
        0xEB, 0xC5,                                                 // jmp 0x428F52
                                                                    // RETURN:
        0xC2, 0x04, 0x00                                            // ret 0004
    } },
    { ( void * ) 0x428FC4, {
                                                                    // labelA:
        0x89, 0x03,                                                 // mov [ebx],eax
        0xEB, 0xB2,                                                 // jmp 0x428F7A
                                                                    // labelB:
        0x89, 0x01,                                                 // mov [ecx],eax
        0xEB, 0xAE                                                  // jmp 0x428F7A
    } },
};

// Increment a counter at the beginning of the round when players can move
static const AsmList detectRoundStart =
{
    { ( void * ) 0x440CC5, {
        0xEB, 0x4F                                                  // jmp 0x440D16
                                                                    // after:
    } },
    { ( void * ) 0x440D16, {
        0xB9, INLINE_DWORD ( &roundStartCounter ),                  // mov ecx,[&roundStartCounter]
        0xE9, 0xE2, 0x02, 0x00, 0x00                                // jmp 0x441002
    } },
    { ( void * ) 0x441002, {
        0x8B, 0x31,                                                 // mov esi,[ecx]
        0x46,                                                       // inc esi
        0x89, 0x31,                                                 // mov [ecx],esi
        0x5E,                                                       // pop esi
        0x59,                                                       // pop ecx
        0xE9, 0x07, 0xFD, 0xFF, 0xFF                                // jmp 0x440CC5+2 (after)
    } },
};

// This copies an auto replay save flag to a non-dynamic memory location.
// Used to detect when the auto replay save is done and the menu is up.
static const Asm detectAutoReplaySave =
    { ( void * ) 0x482D9B, {
        0x8D, 0x88, 0xD0, 0x00, 0x00, 0x00,                         // lea ecx,[eax+000000D0]
        0x89, 0x0D, INLINE_DWORD ( &autoReplaySaveStatePtr ),       // mov [&autoReplaySaveStatePtr],ecx
        // Rest of the code is unchanged, just shifted down
        0x59, 0x5E, 0x83, 0xC4, 0x10, 0xC2, 0x04, 0x00
    } };

// Force the game to go to a certain mode
static const Asm forceGotoVersus    = { ( void * ) 0x42B475, { 0xEB, 0x3F } }; // jmp 0042B4B6
static const Asm forceGotoVersusCpu = { ( void * ) 0x42B475, { 0xEB, 0x5C } }; // jmp 0042B4D3
static const Asm forceGotoTraining  = { ( void * ) 0x42B475, { 0xEB, 0x22 } }; // jmp 0042B499

// Hijack the game's Escape key so we can control when it exits the game
static const Asm hijackEscapeKey =
    { ( void * ) 0x4A0070, {
        0x80, 0x3D, INLINE_DWORD ( &enableEscapeToExit ), 0x00,     // cmp byte ptr [&enableEscapeToExit],00
        0xA0, INLINE_DWORD ( 0x5544F1 ),                            // mov ax,[005544F1]
        0x75, 0x03,                                                 // jne skip
        0x66, 0x31, 0xC0,                                           // xor ax,ax
                                                                    // skip:
        0x24, 0x80,                                                 // and al,80
        // Rest of the code is unchanged, just shifted down
        0x33, 0xC9,                                                 // xor ecx,ecx
        0x3C, 0x80,                                                 // cmp al,80
        0x0F, 0x94, 0xC1,                                           // sete cl
        0x8B, 0xC1,                                                 // mov eax,ecx
        0xC3,                                                       // ret
    } };

<<<<<<< HEAD
// Keep track of already played sound effects and prevent playing duplicates
static const AsmList filterRepeatedSfx =
{
    { ( void * ) 0x4DDEB3, {
        0xB8, INLINE_DWORD ( sfxFilterArray ),                      // mov eax,sfxFilterArray
        0x80, 0x3C, 0x30, 0x00,                                     // cmp byte ptr [eax+esi],00
        0xEB, 0x74                                                  // jmp 0x4DDF32
    } },
    { ( void * ) 0x4DDF32, {
        0xC6, 0x04, 0x30, 0x01,                                     // mov byte ptr [eax+esi],01
        0x58,                                                       // pop eax
        0x0F, 0x8f, 0xE6, 0x02, 0x00, 0x00,                         // jg 0x4DE223 (skipSFX)
        0xEB, 0x65                                                  // jmp 0x4DDFA4
    } },
    { ( void * ) 0x4DDFA4, {
        0x8B, 0x3C, 0xB5, INLINE_DWORD ( 0x76C6F8 ),                // mov edi,[esi*4+0076C6F8]
        0xE9, 0x67, 0x02, 0x00, 0x00                                // jmp 0x4DE217 (playSFX)
    } },
    { ( void * ) 0x4DE210, {
        0x50,                                                       // push eax
        0xE9, 0x9D, 0xFC, 0xFF, 0xFF,                               // jmp 0x4DDEB3
        0x90                                                        // nop
                                                                    // playSFX:
                                                                    // test edi,edi
                                                                    // je 0x4DE220
                                                                    // call 0x4F3A0
                                                                    // add ebp,01
                                                                    // add esi,01
                                                                    // skipSFX:
    } },
};

// Disables the code that sets the intro state to 0. This is so we can manually set it during rollback.
static const Asm hijackIntroState = { ( void * ) 0x45C1F2, INLINE_NOP_SEVEN_TIMES };
=======
// Prevent training mode music from reseting
static const Asm disableTrainingMusicReset = { ( void * ) 0x472C6D, { 0xEB, 0x05 } }; // jmp 00472C74
>>>>>>> df30d473

} // namespace AsmHacks<|MERGE_RESOLUTION|>--- conflicted
+++ resolved
@@ -265,7 +265,6 @@
         0xC3,                                                       // ret
     } };
 
-<<<<<<< HEAD
 // Keep track of already played sound effects and prevent playing duplicates
 static const AsmList filterRepeatedSfx =
 {
@@ -300,9 +299,8 @@
 
 // Disables the code that sets the intro state to 0. This is so we can manually set it during rollback.
 static const Asm hijackIntroState = { ( void * ) 0x45C1F2, INLINE_NOP_SEVEN_TIMES };
-=======
+
 // Prevent training mode music from reseting
 static const Asm disableTrainingMusicReset = { ( void * ) 0x472C6D, { 0xEB, 0x05 } }; // jmp 00472C74
->>>>>>> df30d473
 
 } // namespace AsmHacks