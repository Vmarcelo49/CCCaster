--- conflicted
+++ resolved
@@ -582,15 +582,9 @@
             return getCharaSelectInput ( player );
 
         case NetplayState::Loading:
-<<<<<<< HEAD
         case NetplayState::Skippable:
-            // If spectating or the remote inputs index is ahead, then we should mash to skip.
-            if ( config.mode.isSpectate()
-                    || ( ( startIndex + inputs[remotePlayer - 1].getEndIndex() ) > getIndex() + 1 ) )
-=======
             // If the remote index is ahead, then we should mash to skip.
             if ( ( startIndex + inputs[remotePlayer - 1].getEndIndex() ) > getIndex() + 1 )
->>>>>>> df30d473
             {
                 AsmHacks::menuConfirmState = 2;
                 RETURN_MASH_INPUT ( 0, CC_BUTTON_CONFIRM );
