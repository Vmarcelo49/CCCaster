#include "NetplayManager.h"
#include "AsmHacks.h"
#include "ProcessManager.h"
#include "Exceptions.h"
#include "CharacterSelect.h"

#include <algorithm>
#include <cmath>

using namespace std;


// Max allowed retry menu index (once again, chara select, save replay).
// Prevent saving replays during rollback for obvious reasons.
// Prevent saving replays on Wine because MBAA crashes even without us.
#define MAX_RETRY_MENU_INDEX ( ( config.rollback || config.mode.isWine() ) ? 1 : 2 )

// Extra number to add to preserveStartIndex, this is a safety buffer for chained spectators.
#define PRESERVE_START_INDEX_BUFFER ( 5 )


#define RETURN_MASH_INPUT(DIRECTION, BUTTONS)                       \
    do {                                                            \
        if ( getFrame() % 2 )                                       \
            return 0;                                               \
        return COMBINE_INPUT ( ( DIRECTION ), ( BUTTONS ) );        \
    } while ( 0 )


uint16_t NetplayManager::getPreInitialInput ( uint8_t player )
{
    if ( ( *CC_GAME_MODE_ADDR ) == CC_GAME_MODE_MAIN )
        return 0;

    AsmHacks::menuConfirmState = 2;
    RETURN_MASH_INPUT ( 0, CC_BUTTON_A | CC_BUTTON_CONFIRM );
}

uint16_t NetplayManager::getInitialInput ( uint8_t player )
{
    if ( ( *CC_GAME_MODE_ADDR ) != CC_GAME_MODE_MAIN )
        return getPreInitialInput ( player );

    // The host player should select the main menu, so that the host controls training mode
    if ( player != config.hostPlayer )
        return 0;

    // Wait until we know what game mode to go to
    if ( config.mode.isUnknown() )
        return 0;

    AsmHacks::menuConfirmState = 2;
    RETURN_MASH_INPUT ( 0, CC_BUTTON_A | CC_BUTTON_CONFIRM );
}

uint16_t NetplayManager::getAutoCharaSelectInput ( uint8_t player )
{
    *CC_P1_CHARA_SELECTOR_ADDR = ( uint32_t ) charaToSelector ( initial.chara[0] );
    *CC_P2_CHARA_SELECTOR_ADDR = ( uint32_t ) charaToSelector ( initial.chara[1] );

    *CC_P1_CHARACTER_ADDR = ( uint32_t ) initial.chara[0];
    *CC_P2_CHARACTER_ADDR = ( uint32_t ) initial.chara[1];

    *CC_P1_MOON_SELECTOR_ADDR = ( uint32_t ) initial.moon[0];
    *CC_P2_MOON_SELECTOR_ADDR = ( uint32_t ) initial.moon[1];

    *CC_P1_COLOR_SELECTOR_ADDR = ( uint32_t ) initial.color[0];
    *CC_P2_COLOR_SELECTOR_ADDR = ( uint32_t ) initial.color[1];

    *CC_STAGE_SELECTOR_ADDR = initial.stage;

    RETURN_MASH_INPUT ( 0, CC_BUTTON_A | CC_BUTTON_CONFIRM );
}

uint16_t NetplayManager::getCharaSelectInput ( uint8_t player )
{
    uint16_t input = getRawInput ( player );

    // Prevent exiting character select
    if ( ( * ( player == 1 ? CC_P1_SELECTOR_MODE_ADDR : CC_P2_SELECTOR_MODE_ADDR ) ) == CC_SELECT_CHARA )
    {
        input &= ~ COMBINE_INPUT ( 0, CC_BUTTON_B | CC_BUTTON_CANCEL );
    }

    // Don't allow hitting Confirm or Cancel until 2f after we have stopped changing the selector mode
    if ( hasButtonInPrev2f ( player, CC_BUTTON_A | CC_BUTTON_CONFIRM | CC_BUTTON_B | CC_BUTTON_CANCEL ) )
    {
        input &= ~ COMBINE_INPUT ( 0, CC_BUTTON_A | CC_BUTTON_CONFIRM | CC_BUTTON_B | CC_BUTTON_CANCEL );
    }

    return input;
}

uint16_t NetplayManager::getSkippableInput ( uint8_t player )
{
    if ( config.mode.isSpectate() )
        RETURN_MASH_INPUT ( 0, CC_BUTTON_A | CC_BUTTON_CONFIRM );

    // Only allow the A button here
    return ( getRawInput ( player ) & COMBINE_INPUT ( 0, CC_BUTTON_A | CC_BUTTON_CONFIRM ) );
}

uint16_t NetplayManager::getInGameInput ( uint8_t player )
{
    // Workaround for round start desync, since inputs have effects during a small period after round start.
    if ( getFrame() < 10 )
        return 0;

    uint16_t input = getRawInput ( player );

    // Disable pausing in netplay versus mode
    if ( ( config.mode.isNetplay() || config.mode.isSpectateNetplay() ) && config.mode.isVersus() )
    {
        input &= ~ COMBINE_INPUT ( 0, CC_BUTTON_START );
    }

    // If the pause menu is up
    if ( *CC_PAUSE_FLAG_ADDR )
    {
        AsmHacks::menuConfirmState = 2;

        // Don't allow hitting Confirm until 2f after we have stopped moving the cursor. This is a work around
        // for the issue when select is pressed after the cursor moves, but before currentMenuIndex is updated.
        if ( hasUpDownInLast2f ( player ) )
            input &= ~ COMBINE_INPUT ( 0, CC_BUTTON_A | CC_BUTTON_CONFIRM );

        // Disable returning to main menu; 16 and 6 are the menu positions for training and versus mode respectively
        if ( AsmHacks::currentMenuIndex == ( config.mode.isTraining() ? 16 : 6 ) )
            input &= ~ COMBINE_INPUT ( 0, CC_BUTTON_A | CC_BUTTON_CONFIRM );

        // Disable returning to chara-select in Wine; 15 and 4 are the menu positions for training and versus mode
        if ( config.mode.isWine() && AsmHacks::currentMenuIndex == ( config.mode.isTraining() ? 15 : 4 ) )
            input &= ~ COMBINE_INPUT ( 0, CC_BUTTON_A | CC_BUTTON_CONFIRM );
    }
    else if ( config.mode.isTraining() && config.mode.isOffline() && player == config.hostPlayer
              && *CC_DUMMY_STATUS_ADDR != CC_DUMMY_STATUS_DUMMY
              && *CC_DUMMY_STATUS_ADDR != CC_DUMMY_STATUS_RECORD )
    {
        // Training mode enhancements when not paused
        if ( trainingResetState == -1 && ( input & COMBINE_INPUT ( 0, CC_BUTTON_FN2 ) ) )   // Initial reset input
        {
            trainingResetState = 0;

            if ( ( 0xF & input ) == 4 )
                trainingResetType = -1;
            else if ( ( 0xF & input ) == 6 )
                trainingResetType = 1;
            else if ( ( 0xF & input ) == 2 )
                trainingResetType = 2;
            else
                trainingResetType = 0;

            input |= COMBINE_INPUT ( 0, CC_BUTTON_FN2 );
        }
        else if ( ( trainingResetState == -2 || trainingResetState >= 0 )
                  && ! ( input & COMBINE_INPUT ( 0, CC_BUTTON_FN2 ) ) )                     // Completed reset
        {
            trainingResetState = -1;
        }
        else if ( trainingResetState > 10 )                                                 // Check for held reset
        {
            // Swap sides if reset button is held for 10f
            if ( input & COMBINE_INPUT ( 0, CC_BUTTON_FN2 ) )
            {
                if ( trainingResetType == 0 )
                    swap ( *CC_P1_X_POSITION_ADDR , *CC_P2_X_POSITION_ADDR );
                else if ( trainingResetType == -1 )
                    * ( player == 1 ? CC_P1_X_POSITION_ADDR : CC_P2_X_POSITION_ADDR ) = -65536;
                else if ( trainingResetType == 1 )
                    * ( player == 1 ? CC_P1_X_POSITION_ADDR : CC_P2_X_POSITION_ADDR ) = 65536;

                if ( trainingResetType != 2 )
                    swap ( *CC_P1_FACING_FLAG_ADDR , *CC_P2_FACING_FLAG_ADDR );
            }

            trainingResetState = -2;

            input |= COMBINE_INPUT ( 0, CC_BUTTON_FN2 );
        }
        else if ( trainingResetState >= 0 )                                                 // Reset in progress
        {
            if ( trainingResetType == -1 )
            {
                * ( player == 1 ? CC_P1_X_POSITION_ADDR : CC_P2_X_POSITION_ADDR ) = -45056;
                * ( player == 1 ? CC_P2_X_POSITION_ADDR : CC_P1_X_POSITION_ADDR ) = -61440;
                *CC_CAMERA_X_ADDR = -26624;
            }
            else if ( trainingResetType == 1 )
            {
                * ( player == 1 ? CC_P1_X_POSITION_ADDR : CC_P2_X_POSITION_ADDR ) = 45056;
                * ( player == 1 ? CC_P2_X_POSITION_ADDR : CC_P1_X_POSITION_ADDR ) = 61440;
                *CC_CAMERA_X_ADDR = 26624;
            }
            else if ( trainingResetType == 2 )
            {
                * ( player == 1 ? CC_P1_X_POSITION_ADDR : CC_P2_X_POSITION_ADDR ) = 16384;
                * ( player == 1 ? CC_P2_X_POSITION_ADDR : CC_P1_X_POSITION_ADDR ) = -16384;
            }

            ++trainingResetState;

            input |= COMBINE_INPUT ( 0, CC_BUTTON_FN2 );
        }
    }

    return input;
}

uint16_t NetplayManager::getRetryMenuInput ( uint8_t player )
{
    // Ignore remote input on netplay
    if ( player != localPlayer && config.mode.isNetplay() )
        return 0;

    // Auto navigate when final retry menu index has been decided
    if ( targetMenuState != -1 && targetMenuIndex != -1 )
        return getMenuNavInput();

    uint16_t input;

    if ( config.mode.isSpectateNetplay() )
    {
        input = ( ( getFrame() % 2 ) ? 0 : COMBINE_INPUT ( 0, CC_BUTTON_A | CC_BUTTON_CONFIRM ) );
    }
    else
    {
        input = getRawInput ( player );

        // Don't allow hitting Confirm until 2f after we have stopped moving the cursor. This is a work around
        // for the issue when select is pressed after the cursor moves, but before currentMenuIndex is updated.
        if ( hasUpDownInLast2f ( config.mode.isNetplay() ? player : 0 ) )
            input &= ~ COMBINE_INPUT ( 0, CC_BUTTON_A | CC_BUTTON_CONFIRM );

        // Limit retry menu selectable options
        if ( AsmHacks::currentMenuIndex > MAX_RETRY_MENU_INDEX )
            input &= ~ COMBINE_INPUT ( 0, CC_BUTTON_A | CC_BUTTON_CONFIRM );
    }

    // Check if auto replay save is enabled
    if ( *CC_AUTO_REPLAY_SAVE_ADDR && AsmHacks::autoReplaySaveStatePtr )
    {
        // Prevent mashing through the auto replay save and causing a hang
        if ( *AsmHacks::autoReplaySaveStatePtr == 100 )
            return 0;
    }

    // Allow saving replays; when manual replay save is selected or any replay save menu is open
    if ( AsmHacks::currentMenuIndex == 2 || *CC_MENU_STATE_COUNTER_ADDR > retryMenuStateCounter )
    {
        AsmHacks::menuConfirmState = 2;
        return input;
    }

    if ( config.mode.isSpectateNetplay() )
    {
        // Disable menu confirms
        AsmHacks::menuConfirmState = 0;

        // Get the retry menu index for the current transition index
        MsgPtr msgMenuIndex = getRetryMenuIndex ( getIndex() );

        // Check if we're done auto-saving (or not auto-saving)
        const bool doneAutoSave = ! ( *CC_AUTO_REPLAY_SAVE_ADDR )
                                  || ( AsmHacks::autoReplaySaveStatePtr && *AsmHacks::autoReplaySaveStatePtr > 100 );

        // Navigate the menu when the menu index is ready AND we're done auto-saving
        if ( msgMenuIndex && doneAutoSave )
        {
            targetMenuState = 0;
            targetMenuIndex = msgMenuIndex->getAs<MenuIndex>().menuIndex;
            return 0;
        }
    }
    else if ( config.mode.isNetplay() )
    {
        // Special netplay retry menu behaviour, only select final option after both sides have selected
        if ( remoteRetryMenuIndex != -1 && localRetryMenuIndex != -1 )
        {
            targetMenuState = 0;
            targetMenuIndex = max ( localRetryMenuIndex, remoteRetryMenuIndex );
            targetMenuIndex = min ( targetMenuIndex, ( int8_t ) 1 ); // Just in case...
            setRetryMenuIndex ( getIndex(), targetMenuIndex );
            input = 0;
        }
        else if ( localRetryMenuIndex != -1 )
        {
            input = 0;
        }
        else if ( AsmHacks::menuConfirmState == 1 )
        {
            localRetryMenuIndex = AsmHacks::currentMenuIndex;
            input = 0;

            LOG ( "localRetryMenuIndex=%d", localRetryMenuIndex );
        }

        // Disable menu confirms
        AsmHacks::menuConfirmState = 0;
    }
    else
    {
        // Allow regular retry menu operation when not netplaying
        AsmHacks::menuConfirmState = 2;
    }

    return input;
}

MsgPtr NetplayManager::getLocalRetryMenuIndex() const
{
    if ( state == NetplayState::RetryMenu && localRetryMenuIndex != -1 )
        return MsgPtr ( new MenuIndex ( getIndex(), localRetryMenuIndex ) );
    else
        return 0;
}

void NetplayManager::setRemoteRetryMenuIndex ( int8_t menuIndex )
{
    remoteRetryMenuIndex = menuIndex;

    LOG ( "remoteRetryMenuIndex=%d", remoteRetryMenuIndex );
}

MsgPtr NetplayManager::getRetryMenuIndex ( uint32_t index ) const
{
    if ( config.mode.isOffline() )
        return 0;

    LOG ( "[%s] index=%u", indexedFrame, index );

    ASSERT ( index >= startIndex );

    if ( index + 1 > startIndex + retryMenuIndicies.size() )
        return 0;

    if ( retryMenuIndicies[index - startIndex] < 0 )
        return 0;

    return MsgPtr ( new MenuIndex ( index, retryMenuIndicies[index - startIndex] ) );
}

void NetplayManager::setRetryMenuIndex ( uint32_t index, int8_t menuIndex )
{
    if ( config.mode.isOffline() || index == 0 || index < startIndex || menuIndex < 0 )
        return;

    LOG ( "[%s] index=%u; menuIndex=%d", indexedFrame, index, menuIndex );

    ASSERT ( index >= startIndex );

    if ( index + 1 > startIndex + retryMenuIndicies.size() )
        retryMenuIndicies.resize ( index + 1 - startIndex, -1 );

    retryMenuIndicies[index - startIndex] = menuIndex;
}

uint16_t NetplayManager::getMenuNavInput()
{
    if ( targetMenuState == -1 || targetMenuIndex == -1 )
        return 0;

    if ( targetMenuState == 0 )                                             // Determined targetMenuIndex
    {
        LOG ( "targetMenuIndex=%d", targetMenuIndex );

        targetMenuState = 1;
    }
    else if ( targetMenuState == 1 )                                        // Move up or down towards targetMenuIndex
    {
        targetMenuState = 2;

        if ( targetMenuIndex != ( int8_t ) AsmHacks::currentMenuIndex )
            return COMBINE_INPUT ( ( targetMenuIndex < ( int8_t ) AsmHacks::currentMenuIndex ? 8 : 2 ), 0 );
    }
    else if ( targetMenuState >= 2 && targetMenuState <= 4 )                // Wait for currentMenuIndex to update
    {
        ++targetMenuState;
    }
    else if ( targetMenuState == 39 )                                       // Mash final menu selection
    {
        AsmHacks::menuConfirmState = 2;
        RETURN_MASH_INPUT ( 0, CC_BUTTON_A | CC_BUTTON_CONFIRM );
    }
    else if ( targetMenuIndex != ( int8_t ) AsmHacks::currentMenuIndex )    // Keep navigating
    {
        targetMenuState = 1;
    }
    else                                                                    // Reached targetMenuIndex
    {
        LOG ( "targetMenuIndex=%d; currentMenuIndex=%u", targetMenuIndex, AsmHacks::currentMenuIndex );

        targetMenuState = 39;
    }

    return 0;
}

bool NetplayManager::hasUpDownInLast2f ( uint8_t player ) const
{
    for ( size_t i = 0; i < 2; ++i )
    {
        if ( i > getFrame() )
            break;

        if ( player == 0 )
        {
            const uint16_t p1dir = 0xF & getRawInput ( 1, getFrame() - i );

            const uint16_t p2dir = 0xF & getRawInput ( 2, getFrame() - i );

            if ( ( p1dir == 2 ) || ( p1dir == 8 ) || ( p2dir == 2 ) || ( p2dir == 8 ) )
                return true;
        }
        else
        {
            ASSERT ( player == 1 || player == 2 );

            const uint16_t dir = 0xF & getRawInput ( player, getFrame() - i );

            if ( ( dir == 2 ) || ( dir == 8 ) )
                return true;
        }
    }

    return false;
}

bool NetplayManager::hasButtonInPrev2f ( uint8_t player, uint16_t button ) const
{
    ASSERT ( player == 1 || player == 2 );

    for ( size_t i = 1; i < 3; ++i )
    {
        if ( i > getFrame() )
            break;

        const uint16_t buttons = getRawInput ( player, getFrame() - i ) >> 4;

        if ( buttons & button )
            return true;
    }

    return false;
}

void NetplayManager::setRemotePlayer ( uint8_t player )
{
    ASSERT ( player == 1 || player == 2 );

    localPlayer = 3 - player;
    remotePlayer = player;
}

void NetplayManager::updateFrame()
{
    indexedFrame.parts.frame = ( *CC_WORLD_TIMER_ADDR ) - startWorldTime;
}

uint32_t NetplayManager::getBufferedPreserveStartIndex() const
{
    if ( preserveStartIndex == UINT_MAX )
        return UINT_MAX;

    if ( preserveStartIndex <= PRESERVE_START_INDEX_BUFFER )
        return 0;

    return ( preserveStartIndex - PRESERVE_START_INDEX_BUFFER );
}

void NetplayManager::setState ( NetplayState state )
{
    ASSERT ( this->state != state );

    LOG ( "indexedFrame=[%s]; previous=%s; current=%s", indexedFrame, this->state, state );

    if ( state.value >= NetplayState::CharaSelect )
    {
        if ( this->state == NetplayState::AutoCharaSelect )
        {
            // Start from the initial index and frame
            startWorldTime = 0;
            *CC_WORLD_TIMER_ADDR = initial.indexedFrame.parts.frame;
            indexedFrame = initial.indexedFrame;
        }
        else
        {
            // Increment the index whenever the NetplayState changes
            ++indexedFrame.parts.index;

            // Start counting from frame=0 again
            startWorldTime = *CC_WORLD_TIMER_ADDR;
            indexedFrame.parts.frame = 0;
        }

        // Entering CharaSelect
        if ( state == NetplayState::CharaSelect )
            spectateStartIndex = getIndex();

        // Entering Loading
        if ( state == NetplayState::Loading )
        {
            spectateStartIndex = getIndex();

            const uint32_t newStartIndex = min ( getBufferedPreserveStartIndex(), getIndex() );

            if ( newStartIndex > startIndex )
            {
                const size_t offset = newStartIndex - startIndex;

                inputs[0].eraseIndexOlderThan ( offset );
                inputs[1].eraseIndexOlderThan ( offset );

                if ( offset >= rngStates.size() )
                    rngStates.clear();
                else
                    rngStates.erase ( rngStates.begin(), rngStates.begin() + offset );

                if ( offset >= retryMenuIndicies.size() )
                    retryMenuIndicies.clear();
                else
                    retryMenuIndicies.erase ( retryMenuIndicies.begin(), retryMenuIndicies.begin() + offset );

                startIndex = newStartIndex;
            }

            localRetryMenuIndex = -1;
            remoteRetryMenuIndex = -1;
        }

        // Entering RetryMenu
        if ( state == NetplayState::RetryMenu )
        {
<<<<<<< HEAD
            localRetryMenuIndex = -1;
            remoteRetryMenuIndex = -1;

            // The actual retry menu is opened at position *CC_MENU_STATE_COUNTER_ADDR + 1
            retryMenuStateCounter = *CC_MENU_STATE_COUNTER_ADDR + 1;
=======
            // The actual retry menu is opened at position *CC_GAME_STATE_COUNTER_ADDR + 1
            retryMenuGameStateCounter = *CC_GAME_STATE_COUNTER_ADDR + 1;
>>>>>>> 487b2aa0
        }

        // Exiting RetryMenu
        if ( this->state == NetplayState::RetryMenu )
        {
            AsmHacks::autoReplaySaveStatePtr = 0;
        }

        // Reset state variables
        AsmHacks::currentMenuIndex = 0;
        AsmHacks::menuConfirmState = 0;
        targetMenuState = -1;
        targetMenuIndex = -1;
    }

    this->state = state;
}

uint16_t NetplayManager::getInput ( uint8_t player )
{
    ASSERT ( player == 1 || player == 2 );

    switch ( state.value )
    {
        case NetplayState::PreInitial:
            return getPreInitialInput ( player );

        case NetplayState::Initial:
            return getInitialInput ( player );

        case NetplayState::AutoCharaSelect:
            return getAutoCharaSelectInput ( player );

        case NetplayState::CharaSelect:
            return getCharaSelectInput ( player );

        case NetplayState::Loading:
            // If spectating or the remote inputs index is ahead, then we should mash to skip.
            if ( config.mode.isSpectate()
                    || ( ( startIndex + inputs[remotePlayer - 1].getEndIndex() ) > getIndex() + 1 ) )
            {
                AsmHacks::menuConfirmState = 2;
                RETURN_MASH_INPUT ( 0, CC_BUTTON_A | CC_BUTTON_CONFIRM );
            }

        case NetplayState::Skippable:
            return getSkippableInput ( player );

        case NetplayState::InGame:
            return getInGameInput ( player );

        case NetplayState::RetryMenu:
            return getRetryMenuInput ( player );

        default:
            ASSERT_IMPOSSIBLE;
            return 0;
    }
}

uint16_t NetplayManager::getRawInput ( uint8_t player, uint32_t frame ) const
{
    ASSERT ( player == 1 || player == 2 );
    ASSERT ( getIndex() >= startIndex );

    return inputs[player - 1].get ( getIndex() - startIndex, frame );
}

void NetplayManager::setInput ( uint8_t player, uint16_t input )
{
    ASSERT ( player == 1 || player == 2 );
    ASSERT ( getIndex() >= startIndex );

    if ( isInGame() )
        inputs[player - 1].set ( getIndex() - startIndex, getFrame() + config.getOffset(), input );
    else
        inputs[player - 1].set ( getIndex() - startIndex, getFrame() + config.delay, input );
}

void NetplayManager::assignInput ( uint8_t player, uint16_t input, uint32_t frame )
{
    ASSERT ( player == 1 || player == 2 );
    ASSERT ( getIndex() >= startIndex );

    inputs[player - 1].assign ( getIndex() - startIndex, frame, input );
}

MsgPtr NetplayManager::getInputs ( uint8_t player ) const
{
    ASSERT ( player == 1 || player == 2 );
    ASSERT ( getIndex() >= startIndex );
    ASSERT ( inputs[player - 1].getEndFrame ( getIndex() - startIndex ) >= 1 );

    PlayerInputs *playerInputs = new PlayerInputs ( { inputs[player - 1].getEndFrame() - 1, getIndex() } );

    ASSERT ( playerInputs->getIndex() >= startIndex );

    inputs[player - 1].get ( playerInputs->getIndex() - startIndex, playerInputs->getStartFrame(),
                             &playerInputs->inputs[0], playerInputs->size() );

    return MsgPtr ( playerInputs );
}

void NetplayManager::setInputs ( uint8_t player, const PlayerInputs& playerInputs )
{
    // Only keep remote inputs at most 1 transition index old, but at least as new as the startIndex
    if ( playerInputs.getIndex() + 1 < getIndex() || playerInputs.getIndex() < startIndex )
        return;

    ASSERT ( player == 1 || player == 2 );
    ASSERT ( playerInputs.getIndex() >= startIndex );

    inputs[player - 1].set ( playerInputs.getIndex() - startIndex, playerInputs.getStartFrame(),
                             &playerInputs.inputs[0], playerInputs.size() );
}

MsgPtr NetplayManager::getBothInputs ( IndexedFrame& pos ) const
{
    if ( pos.parts.index > getIndex() )
        return 0;

    IndexedFrame orig = pos;

    ASSERT ( orig.parts.index >= startIndex );

    uint32_t commonEndFrame = min ( inputs[0].getEndFrame ( orig.parts.index - startIndex ),
                                    inputs[1].getEndFrame ( orig.parts.index - startIndex ) );

    // Add a small buffer to the input end frame to allow for changing delay
    if ( commonEndFrame >= config.delay )
        commonEndFrame -= config.delay;

    if ( orig.parts.index == getIndex() )
    {
        if ( orig.parts.frame + 1 <= commonEndFrame )
        {
            // Increment by NUM_INPUTS
            pos.parts.frame += NUM_INPUTS;
        }
        else
        {
            return 0;
        }
    }
    else
    {
        if ( orig.parts.frame + 1 <= commonEndFrame )
        {
            // Increment by NUM_INPUTS
            pos.parts.frame += NUM_INPUTS;
        }
        else
        {
            // Increment to next transition index
            pos.parts.frame = NUM_INPUTS - 1;
            ++pos.parts.index;

            if ( commonEndFrame == 0 )
                return 0;

            // Get the rest of this transition index
            orig.parts.frame = commonEndFrame - 1;
        }
    }

    BothInputs *bothInputs = new BothInputs ( orig );

    ASSERT ( bothInputs->getIndex() >= startIndex );

    inputs[0].get ( bothInputs->getIndex() - startIndex, bothInputs->getStartFrame(),
                    &bothInputs->inputs[0][0], bothInputs->size() );

    inputs[1].get ( bothInputs->getIndex() - startIndex, bothInputs->getStartFrame(),
                    &bothInputs->inputs[1][0], bothInputs->size() );

    return MsgPtr ( bothInputs );
}

void NetplayManager::setBothInputs ( const BothInputs& bothInputs )
{
    // Only keep remote inputs at most 1 transition index old, but at least as new as the startIndex
    if ( bothInputs.getIndex() + 1 < getIndex() || bothInputs.getIndex() < startIndex )
        return;

    ASSERT ( bothInputs.getIndex() >= startIndex );

    inputs[0].set ( bothInputs.getIndex() - startIndex, bothInputs.getStartFrame(),
                    &bothInputs.inputs[0][0], bothInputs.size() );

    inputs[1].set ( bothInputs.getIndex() - startIndex, bothInputs.getStartFrame(),
                    &bothInputs.inputs[1][0], bothInputs.size() );
}

bool NetplayManager::isRemoteInputReady() const
{
    if ( state.value < NetplayState::CharaSelect
            || state.value == NetplayState::Loading || state.value == NetplayState::RetryMenu )
    {
        return true;
    }

    if ( inputs[remotePlayer - 1].empty() )
    {
        LOG ( "[%s] No remote inputs (index)", indexedFrame );
        return false;
    }

    ASSERT ( inputs[remotePlayer - 1].getEndIndex() >= 1 );

    if ( startIndex + inputs[remotePlayer - 1].getEndIndex() - 1 < getIndex() )
    {
        LOG ( "[%s] remoteIndex=%u < localIndex=%u",
              indexedFrame, startIndex + inputs[remotePlayer - 1].getEndIndex() - 1, getIndex() );
        return false;
    }

    // If remote index is ahead, we must be in an older state, so we don't need to wait for inputs
    if ( startIndex + inputs[remotePlayer - 1].getEndIndex() - 1 > getIndex() )
        return true;

    if ( inputs[remotePlayer - 1].getEndFrame() == 0 )
    {
        LOG ( "[%s] No remote inputs (frame)", indexedFrame );
        return false;
    }

    ASSERT ( inputs[remotePlayer - 1].getEndFrame() >= 1 );

    // TODO make sure this makes sense, and also limit to max rollbackable frame
    const uint8_t offset = ( isInGame() ? config.getReverseOffset() / 2 : 0 );

    if ( ( inputs[remotePlayer - 1].getEndFrame() - 1 + offset ) < getFrame() )
    {
        LOG ( "[%s] remoteFrame = %u < localFrame=%u; delay=%u; rollback=%u",
              indexedFrame, inputs[remotePlayer - 1].getEndFrame() - 1, getFrame(), config.delay, config.rollback );

        return false;
    }

    return true;
}

MsgPtr NetplayManager::getRngState ( uint32_t index ) const
{
    if ( config.mode.isOffline() )
        return 0;

    LOG ( "[%s]", indexedFrame );

    ASSERT ( index >= startIndex );

    if ( index + 1 > startIndex + rngStates.size() )
        return 0;

    return rngStates[index - startIndex];
}

void NetplayManager::setRngState ( const RngState& rngState )
{
    if ( config.mode.isOffline() || rngState.index == 0 || rngState.index < startIndex )
        return;

    LOG ( "[%s] rngState.index=%u", indexedFrame, rngState.index );

    ASSERT ( rngState.index >= startIndex );

    if ( rngState.index + 1 > startIndex + rngStates.size() )
        rngStates.resize ( rngState.index + 1 - startIndex );

    rngStates[rngState.index - startIndex].reset ( new RngState ( rngState ) );
}

bool NetplayManager::isRngStateReady ( bool shouldSyncRngState ) const
{
    if ( !shouldSyncRngState
            || config.mode.isHost() || config.mode.isBroadcast() || config.mode.isOffline()
            || state.value < NetplayState::CharaSelect )
    {
        return true;
    }

    if ( rngStates.empty() )
    {
        LOG ( "[%s] No remote RngStates", indexedFrame );
        return false;
    }

    if ( ( startIndex + rngStates.size() - 1 ) < getIndex() )
    {
        LOG ( "[%s] remoteIndex=%u < localIndex=%u", indexedFrame, startIndex + rngStates.size() - 1, getIndex() );
        return false;
    }

    return true;
}

uint32_t NetplayManager::getRemoteIndex() const
{
    uint32_t remoteIndex = inputs[remotePlayer - 1].getEndIndex() + startIndex;

    if ( remoteIndex > 0 )
        --remoteIndex;

    return remoteIndex;
}

uint32_t NetplayManager::getRemoteFrame() const
{
    uint32_t remoteFrame = inputs[remotePlayer - 1].getEndFrame();

    if ( remoteFrame > 0 )
        --remoteFrame;

    return remoteFrame;
}

IndexedFrame NetplayManager::getRemoteIndexedFrame() const
{
    IndexedFrame indexedFrame =
    {
        inputs[remotePlayer - 1].getEndFrame(),
        inputs[remotePlayer - 1].getEndIndex() + startIndex
    };

    if ( indexedFrame.parts.frame > 0 )
        --indexedFrame.parts.frame;

    if ( indexedFrame.parts.index > 0 )
        --indexedFrame.parts.index;

    return indexedFrame;
}

IndexedFrame NetplayManager::getLastChangedFrame() const
{
    IndexedFrame indexedFrame = inputs[remotePlayer - 1].getLastChangedFrame();

    if ( indexedFrame.value == MaxIndexedFrame.value )
        return MaxIndexedFrame;

    return { indexedFrame.parts.frame, startIndex + indexedFrame.parts.index };
}

void NetplayManager::clearLastChangedFrame()
{
    inputs[remotePlayer - 1].clearLastChangedFrame();
}<|MERGE_RESOLUTION|>--- conflicted
+++ resolved
@@ -530,16 +530,8 @@
         // Entering RetryMenu
         if ( state == NetplayState::RetryMenu )
         {
-<<<<<<< HEAD
-            localRetryMenuIndex = -1;
-            remoteRetryMenuIndex = -1;
-
             // The actual retry menu is opened at position *CC_MENU_STATE_COUNTER_ADDR + 1
             retryMenuStateCounter = *CC_MENU_STATE_COUNTER_ADDR + 1;
-=======
-            // The actual retry menu is opened at position *CC_GAME_STATE_COUNTER_ADDR + 1
-            retryMenuGameStateCounter = *CC_GAME_STATE_COUNTER_ADDR + 1;
->>>>>>> 487b2aa0
         }
 
         // Exiting RetryMenu
